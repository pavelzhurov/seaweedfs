--- conflicted
+++ resolved
@@ -3,11 +3,7 @@
 import (
 	"context"
 	"fmt"
-<<<<<<< HEAD
-=======
-	"github.com/chrislusf/seaweedfs/weed/s3api/s3err"
 	"google.golang.org/grpc/reflection"
->>>>>>> 8a1166c0
 	"net/http"
 	"time"
 
