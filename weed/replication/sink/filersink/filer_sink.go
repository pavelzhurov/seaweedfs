package filersink

import (
	"context"
	"fmt"
	"github.com/chrislusf/seaweedfs/weed/pb"
	"github.com/chrislusf/seaweedfs/weed/wdclient"

	"google.golang.org/grpc"

	"github.com/chrislusf/seaweedfs/weed/security"

	"github.com/chrislusf/seaweedfs/weed/filer"
	"github.com/chrislusf/seaweedfs/weed/glog"
	"github.com/chrislusf/seaweedfs/weed/pb/filer_pb"
	"github.com/chrislusf/seaweedfs/weed/replication/sink"
	"github.com/chrislusf/seaweedfs/weed/replication/source"
	"github.com/chrislusf/seaweedfs/weed/util"
)

type FilerSink struct {
<<<<<<< HEAD
	filerSource    *source.FilerSource
	grpcAddress    string
	dir            string
	replication    string
	collection     string
	ttlSec         int32
	diskType       string
	dataCenter     string
	grpcDialOption grpc.DialOption
=======
	filerSource       *source.FilerSource
	grpcAddress       string
	dir               string
	replication       string
	collection        string
	ttlSec            int32
	dataCenter        string
	grpcDialOption    grpc.DialOption
	address           string
	writeChunkByFiler bool
>>>>>>> a6e8d606
}

func init() {
	sink.Sinks = append(sink.Sinks, &FilerSink{})
}

func (fs *FilerSink) GetName() string {
	return "filer"
}

func (fs *FilerSink) GetSinkToDirectory() string {
	return fs.dir
}

func (fs *FilerSink) Initialize(configuration util.Configuration, prefix string) error {
	return fs.DoInitialize(
		"",
		configuration.GetString(prefix+"grpcAddress"),
		configuration.GetString(prefix+"directory"),
		configuration.GetString(prefix+"replication"),
		configuration.GetString(prefix+"collection"),
		configuration.GetInt(prefix+"ttlSec"),
<<<<<<< HEAD
		configuration.GetString(prefix+"disk"),
		security.LoadClientTLS(util.GetViper(), "grpc.client"))
=======
		security.LoadClientTLS(util.GetViper(), "grpc.client"),
		false)
>>>>>>> a6e8d606
}

func (fs *FilerSink) SetSourceFiler(s *source.FilerSource) {
	fs.filerSource = s
}

<<<<<<< HEAD
func (fs *FilerSink) DoInitialize(grpcAddress string, dir string,
	replication string, collection string, ttlSec int, diskType string, grpcDialOption grpc.DialOption) (err error) {
=======
func (fs *FilerSink) DoInitialize(address, grpcAddress string, dir string,
	replication string, collection string, ttlSec int, grpcDialOption grpc.DialOption, writeChunkByFiler bool) (err error) {
	fs.address = address
	if fs.address == "" {
		fs.address = pb.GrpcAddressToServerAddress(grpcAddress)
	}
>>>>>>> a6e8d606
	fs.grpcAddress = grpcAddress
	fs.dir = dir
	fs.replication = replication
	fs.collection = collection
	fs.ttlSec = int32(ttlSec)
	fs.diskType = diskType
	fs.grpcDialOption = grpcDialOption
	fs.writeChunkByFiler = writeChunkByFiler
	return nil
}

func (fs *FilerSink) DeleteEntry(key string, isDirectory, deleteIncludeChunks bool, signatures []int32) error {

	dir, name := util.FullPath(key).DirAndName()

	glog.V(4).Infof("delete entry: %v", key)
	err := filer_pb.Remove(fs, dir, name, deleteIncludeChunks, true, true, true, signatures)
	if err != nil {
		glog.V(0).Infof("delete entry %s: %v", key, err)
		return fmt.Errorf("delete entry %s: %v", key, err)
	}
	return nil
}

func (fs *FilerSink) CreateEntry(key string, entry *filer_pb.Entry, signatures []int32) error {

	return fs.WithFilerClient(func(client filer_pb.SeaweedFilerClient) error {

		dir, name := util.FullPath(key).DirAndName()

		// look up existing entry
		lookupRequest := &filer_pb.LookupDirectoryEntryRequest{
			Directory: dir,
			Name:      name,
		}
		glog.V(1).Infof("lookup: %v", lookupRequest)
		if resp, err := filer_pb.LookupEntry(client, lookupRequest); err == nil {
			if filer.ETag(resp.Entry) == filer.ETag(entry) {
				glog.V(3).Infof("already replicated %s", key)
				return nil
			}
		}

		replicatedChunks, err := fs.replicateChunks(entry.Chunks, key)

		if err != nil {
			// only warning here since the source chunk may have been deleted already
			glog.Warningf("replicate entry chunks %s: %v", key, err)
		}

		glog.V(4).Infof("replicated %s %+v ===> %+v", key, entry.Chunks, replicatedChunks)

		request := &filer_pb.CreateEntryRequest{
			Directory: dir,
			Entry: &filer_pb.Entry{
				Name:        name,
				IsDirectory: entry.IsDirectory,
				Attributes:  entry.Attributes,
				Chunks:      replicatedChunks,
				Content:     entry.Content,
			},
			IsFromOtherCluster: true,
			Signatures:         signatures,
		}

		glog.V(3).Infof("create: %v", request)
		if err := filer_pb.CreateEntry(client, request); err != nil {
			glog.V(0).Infof("create entry %s: %v", key, err)
			return fmt.Errorf("create entry %s: %v", key, err)
		}

		return nil
	})
}

func (fs *FilerSink) UpdateEntry(key string, oldEntry *filer_pb.Entry, newParentPath string, newEntry *filer_pb.Entry, deleteIncludeChunks bool, signatures []int32) (foundExistingEntry bool, err error) {

	dir, name := util.FullPath(key).DirAndName()

	// read existing entry
	var existingEntry *filer_pb.Entry
	err = fs.WithFilerClient(func(client filer_pb.SeaweedFilerClient) error {

		request := &filer_pb.LookupDirectoryEntryRequest{
			Directory: dir,
			Name:      name,
		}

		glog.V(4).Infof("lookup entry: %v", request)
		resp, err := filer_pb.LookupEntry(client, request)
		if err != nil {
			glog.V(0).Infof("lookup %s: %v", key, err)
			return err
		}

		existingEntry = resp.Entry

		return nil
	})

	if err != nil {
		return false, fmt.Errorf("lookup %s: %v", key, err)
	}

	glog.V(4).Infof("oldEntry %+v, newEntry %+v, existingEntry: %+v", oldEntry, newEntry, existingEntry)

	if existingEntry.Attributes.Mtime > newEntry.Attributes.Mtime {
		// skip if already changed
		// this usually happens when the messages are not ordered
		glog.V(2).Infof("late updates %s", key)
	} else if filer.ETag(newEntry) == filer.ETag(existingEntry) {
		// skip if no change
		// this usually happens when retrying the replication
		glog.V(3).Infof("already replicated %s", key)
	} else {
		// find out what changed
		deletedChunks, newChunks, err := compareChunks(filer.LookupFn(fs), oldEntry, newEntry)
		if err != nil {
			return true, fmt.Errorf("replicte %s compare chunks error: %v", key, err)
		}

		// delete the chunks that are deleted from the source
		if deleteIncludeChunks {
			// remove the deleted chunks. Actual data deletion happens in filer UpdateEntry FindUnusedFileChunks
			existingEntry.Chunks = filer.DoMinusChunks(existingEntry.Chunks, deletedChunks)
		}

		// replicate the chunks that are new in the source
		replicatedChunks, err := fs.replicateChunks(newChunks, key)
		if err != nil {
			return true, fmt.Errorf("replicte %s chunks error: %v", key, err)
		}
		existingEntry.Chunks = append(existingEntry.Chunks, replicatedChunks...)
	}

	// save updated meta data
	return true, fs.WithFilerClient(func(client filer_pb.SeaweedFilerClient) error {

		request := &filer_pb.UpdateEntryRequest{
			Directory:          newParentPath,
			Entry:              existingEntry,
			IsFromOtherCluster: true,
			Signatures:         signatures,
		}

		if _, err := client.UpdateEntry(context.Background(), request); err != nil {
			return fmt.Errorf("update existingEntry %s: %v", key, err)
		}

		return nil
	})

}
func compareChunks(lookupFileIdFn wdclient.LookupFileIdFunctionType, oldEntry, newEntry *filer_pb.Entry) (deletedChunks, newChunks []*filer_pb.FileChunk, err error) {
	aData, aMeta, aErr := filer.ResolveChunkManifest(lookupFileIdFn, oldEntry.Chunks)
	if aErr != nil {
		return nil, nil, aErr
	}
	bData, bMeta, bErr := filer.ResolveChunkManifest(lookupFileIdFn, newEntry.Chunks)
	if bErr != nil {
		return nil, nil, bErr
	}

	deletedChunks = append(deletedChunks, filer.DoMinusChunks(aData, bData)...)
	deletedChunks = append(deletedChunks, filer.DoMinusChunks(aMeta, bMeta)...)

	newChunks = append(newChunks, filer.DoMinusChunks(bData, aData)...)
	newChunks = append(newChunks, filer.DoMinusChunks(bMeta, aMeta)...)

	return
}<|MERGE_RESOLUTION|>--- conflicted
+++ resolved
@@ -19,28 +19,17 @@
 )
 
 type FilerSink struct {
-<<<<<<< HEAD
-	filerSource    *source.FilerSource
-	grpcAddress    string
-	dir            string
-	replication    string
-	collection     string
-	ttlSec         int32
-	diskType       string
-	dataCenter     string
-	grpcDialOption grpc.DialOption
-=======
 	filerSource       *source.FilerSource
 	grpcAddress       string
 	dir               string
 	replication       string
 	collection        string
 	ttlSec            int32
+	diskType       string
 	dataCenter        string
 	grpcDialOption    grpc.DialOption
 	address           string
 	writeChunkByFiler bool
->>>>>>> a6e8d606
 }
 
 func init() {
@@ -63,30 +52,21 @@
 		configuration.GetString(prefix+"replication"),
 		configuration.GetString(prefix+"collection"),
 		configuration.GetInt(prefix+"ttlSec"),
-<<<<<<< HEAD
 		configuration.GetString(prefix+"disk"),
-		security.LoadClientTLS(util.GetViper(), "grpc.client"))
-=======
 		security.LoadClientTLS(util.GetViper(), "grpc.client"),
 		false)
->>>>>>> a6e8d606
 }
 
 func (fs *FilerSink) SetSourceFiler(s *source.FilerSource) {
 	fs.filerSource = s
 }
 
-<<<<<<< HEAD
-func (fs *FilerSink) DoInitialize(grpcAddress string, dir string,
-	replication string, collection string, ttlSec int, diskType string, grpcDialOption grpc.DialOption) (err error) {
-=======
 func (fs *FilerSink) DoInitialize(address, grpcAddress string, dir string,
-	replication string, collection string, ttlSec int, grpcDialOption grpc.DialOption, writeChunkByFiler bool) (err error) {
+	replication string, collection string, ttlSec int, diskType string, grpcDialOption grpc.DialOption, writeChunkByFiler bool) (err error) {
 	fs.address = address
 	if fs.address == "" {
 		fs.address = pb.GrpcAddressToServerAddress(grpcAddress)
 	}
->>>>>>> a6e8d606
 	fs.grpcAddress = grpcAddress
 	fs.dir = dir
 	fs.replication = replication
