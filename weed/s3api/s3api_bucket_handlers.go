--- conflicted
+++ resolved
@@ -113,17 +113,18 @@
 		return
 	}
 
-<<<<<<< HEAD
+
 	var username, id string
-	if s3a.iam.isEnabled() {
-		if ident, errCode := s3a.iam.authRequest(r, s3_constants.ACTION_ADMIN); errCode != s3err.ErrNone {
-			s3err.WriteErrorResponse(w, r, errCode)
-			return
-		} else {
-			username = ident.Name
-			id = ident.Credentials[0].AccessKey
-		}
-	}
+//  Disable default authorization
+// 	if s3a.iam.isEnabled() {
+// 		if ident, errCode := s3a.iam.authRequest(r, s3_constants.ACTION_ADMIN); errCode != s3err.ErrNone {
+// 			s3err.WriteErrorResponse(w, r, errCode)
+// 			return
+// 		} else {
+// 			username = ident.Name
+// 			id = ident.Credentials[0].AccessKey
+// 		}
+// 	}
 
 	var identityId string
 	if identityId = r.Header.Get(xhttp.AmzIdentityId); identityId != "" {
@@ -141,15 +142,6 @@
 			id = "anonymous"
 		}
 	}
-=======
-	// Disable default authorization
-	// if s3a.iam.isEnabled() {
-	// 	if _, errCode = s3a.iam.authRequest(r, s3_constants.ACTION_ADMIN); errCode != s3err.ErrNone {
-	// 		s3err.WriteErrorResponse(w, r, errCode)
-	// 		return
-	// 	}
-	// }
->>>>>>> da7d27f1
 
 	fn := func(entry *filer_pb.Entry) {
 		if entry.Extended == nil {
