package s3api

import (
	"bytes"
	"crypto/md5"
	"encoding/json"
	"encoding/xml"
	"fmt"
<<<<<<< HEAD
=======
	"github.com/chrislusf/seaweedfs/weed/security"
	"github.com/chrislusf/seaweedfs/weed/util/mem"
>>>>>>> da76af18
	"io"
	"net/http"
	"net/url"
	"sort"
	"strings"
	"time"

	"github.com/chrislusf/seaweedfs/weed/security"

	"github.com/chrislusf/seaweedfs/weed/filer"
	"github.com/pquerna/cachecontrol/cacheobject"

	xhttp "github.com/chrislusf/seaweedfs/weed/s3api/http"
	"github.com/chrislusf/seaweedfs/weed/s3api/s3err"

	"github.com/chrislusf/seaweedfs/weed/glog"
	"github.com/chrislusf/seaweedfs/weed/pb/filer_pb"
	weed_server "github.com/chrislusf/seaweedfs/weed/server"
	"github.com/chrislusf/seaweedfs/weed/util"
)

var (
	client *http.Client
)

func init() {
	client = &http.Client{Transport: &http.Transport{
		MaxIdleConns:        1024,
		MaxIdleConnsPerHost: 1024,
	}}
}

func (s3a *S3ApiServer) checkObject(r *http.Request, parentDirectoryPath string, entryName string) s3err.ErrorCode {
	entry, err := s3a.getEntry(parentDirectoryPath, entryName)
	if entry == nil || err == filer_pb.ErrNotFound {
		// There is no Object not found error in AWS doc
		return s3err.ErrAccessDenied
	}

	return s3err.ErrNone
}

func mimeDetect(r *http.Request, dataReader io.Reader) io.ReadCloser {
	mimeBuffer := make([]byte, 512)
	size, _ := dataReader.Read(mimeBuffer)
	if size > 0 {
		r.Header.Set("Content-Type", http.DetectContentType(mimeBuffer[:size]))
		return io.NopCloser(io.MultiReader(bytes.NewReader(mimeBuffer[:size]), dataReader))
	}
	return io.NopCloser(dataReader)
}

func (s3a *S3ApiServer) PutObjectHandler(w http.ResponseWriter, r *http.Request) {

	// http://docs.aws.amazon.com/AmazonS3/latest/dev/UploadingObjects.html

	bucket, object := xhttp.GetBucketAndObject(r)
	glog.V(3).Infof("PutObjectHandler %s %s", bucket, object)

	_, err := validateContentMd5(r.Header)
	if err != nil {
		s3err.WriteErrorResponse(w, r, s3err.ErrInvalidDigest)
		return
	}

	if r.Header.Get("Cache-Control") != "" {
		if _, err = cacheobject.ParseRequestCacheControl(r.Header.Get("Cache-Control")); err != nil {
			s3err.WriteErrorResponse(w, r, s3err.ErrInvalidDigest)
			return
		}
	}

	if r.Header.Get("Expires") != "" {
		if _, err = time.Parse(http.TimeFormat, r.Header.Get("Expires")); err != nil {
			s3err.WriteErrorResponse(w, r, s3err.ErrInvalidDigest)
			return
		}
	}

	dataReader := r.Body
	rAuthType := getRequestAuthType(r)
	if s3a.iam.isEnabled() {
		var s3ErrCode s3err.ErrorCode
		switch rAuthType {
		case authTypeStreamingSigned:
			dataReader, s3ErrCode = s3a.iam.newSignV4ChunkedReader(r)
		case authTypeSignedV2, authTypePresignedV2:
			_, s3ErrCode = s3a.iam.isReqAuthenticatedV2(r)
		case authTypePresigned, authTypeSigned:
			_, s3ErrCode = s3a.iam.reqSignatureV4Verify(r)
		}
		if s3ErrCode != s3err.ErrNone {
			s3err.WriteErrorResponse(w, r, s3ErrCode)
			return
		}
	} else {
		if authTypeStreamingSigned == rAuthType {
			s3err.WriteErrorResponse(w, r, s3err.ErrAuthNotSetup)
			return
		}
	}
	defer dataReader.Close()

	username, id, errCode := s3a.getUsernameAndId(r)
	if errCode != s3err.ErrNone {
		s3err.WriteErrorResponse(w, r, errCode)
		return
	}

	ac_policy, errCode := s3a.CreateACPolicyFromTemplate(id, username, r, true)
	if errCode != s3err.ErrNone {
		s3err.WriteErrorResponse(w, r, errCode)
		return
	}

	fn := func(entry *filer_pb.Entry) {
		if entry.Extended == nil {
			entry.Extended = make(map[string][]byte)
		}

		if id != "" {
			entry.Extended[xhttp.AmzIdentityId] = []byte(id)
		}
		entry.Extended[S3ACL_KEY] = ac_policy
		glog.V(4).Infof("Created default access control policy. Object %s is owned by %s", bucket+object, username)
	}

	if strings.HasSuffix(object, "/") {
		if err := s3a.mkdir(s3a.option.BucketsPath, bucket+object, fn); err != nil {
			s3err.WriteErrorResponse(w, r, s3err.ErrInternalError)
			return
		}
	} else {
		uploadUrl := fmt.Sprintf("http://%s%s/%s%s", s3a.option.Filer.ToHttpAddress(), s3a.option.BucketsPath, bucket, urlPathEscape(object))

		if r.Header.Get("Content-Type") == "" {
			dataReader = mimeDetect(r, dataReader)
		}

		etag, errCode := s3a.putToFiler(r, uploadUrl, dataReader)

		if errCode != s3err.ErrNone {
			s3err.WriteErrorResponse(w, r, errCode)
			return
		}

		setEtag(w, etag)

		target := util.FullPath(fmt.Sprintf("%s/%s%s", s3a.option.BucketsPath, bucket, object))
		dir, name := target.DirAndName()
		err = s3a.setACL(dir, name, ac_policy)
		if err != nil {
			glog.Errorf("PutObjectHandler create default Access Policy: %v", err)
			s3err.WriteErrorResponse(w, r, s3err.ErrInternalError)
			return
		}
		glog.V(4).Infof("Created default access control policy. Object %s is owned by %s", bucket+object, username)
	}

	writeSuccessResponseEmpty(w, r)
}

func urlPathEscape(object string) string {
	var escapedParts []string
	for _, part := range strings.Split(object, "/") {
		escapedParts = append(escapedParts, url.PathEscape(part))
	}
	return strings.Join(escapedParts, "/")
}

func (s3a *S3ApiServer) GetObjectHandler(w http.ResponseWriter, r *http.Request) {

	bucket, object := xhttp.GetBucketAndObject(r)
	glog.V(3).Infof("GetObjectHandler %s %s", bucket, object)

	if strings.HasSuffix(r.URL.Path, "/") {
		s3err.WriteErrorResponse(w, r, s3err.ErrNotImplemented)
		return
	}

	destUrl := fmt.Sprintf("http://%s%s/%s%s",
		s3a.option.Filer.ToHttpAddress(), s3a.option.BucketsPath, bucket, urlPathEscape(object))

	s3a.proxyToFiler(w, r, destUrl, false, passThroughResponse)
}

func (s3a *S3ApiServer) HeadObjectHandler(w http.ResponseWriter, r *http.Request) {

	bucket, object := xhttp.GetBucketAndObject(r)
	glog.V(3).Infof("HeadObjectHandler %s %s", bucket, object)

	destUrl := fmt.Sprintf("http://%s%s/%s%s",
		s3a.option.Filer.ToHttpAddress(), s3a.option.BucketsPath, bucket, urlPathEscape(object))

	s3a.proxyToFiler(w, r, destUrl, false, passThroughResponse)
}

func (s3a *S3ApiServer) DeleteObjectHandler(w http.ResponseWriter, r *http.Request) {

	bucket, object := xhttp.GetBucketAndObject(r)
	glog.V(3).Infof("DeleteObjectHandler %s %s", bucket, object)

	destUrl := fmt.Sprintf("http://%s%s/%s%s?recursive=true",
		s3a.option.Filer.ToHttpAddress(), s3a.option.BucketsPath, bucket, urlPathEscape(object))

	s3a.proxyToFiler(w, r, destUrl, true, func(proxyResponse *http.Response, w http.ResponseWriter) (statusCode int) {
		statusCode = http.StatusNoContent
		for k, v := range proxyResponse.Header {
			w.Header()[k] = v
		}
		w.WriteHeader(statusCode)
		return statusCode
	})
}

// / ObjectIdentifier carries key name for the object to delete.
type ObjectIdentifier struct {
	ObjectName string `xml:"Key"`
}

// DeleteObjectsRequest - xml carrying the object key names which needs to be deleted.
type DeleteObjectsRequest struct {
	// Element to enable quiet mode for the request
	Quiet bool
	// List of objects to be deleted
	Objects []ObjectIdentifier `xml:"Object"`
}

// DeleteError structure.
type DeleteError struct {
	Code    string
	Message string
	Key     string
}

// DeleteObjectsResponse container for multiple object deletes.
type DeleteObjectsResponse struct {
	XMLName xml.Name `xml:"http://s3.amazonaws.com/doc/2006-03-01/ DeleteResult" json:"-"`

	// Collection of all deleted objects
	DeletedObjects []ObjectIdentifier `xml:"Deleted,omitempty"`

	// Collection of errors deleting certain objects.
	Errors []DeleteError `xml:"Error,omitempty"`
}

// DeleteMultipleObjectsHandler - Delete multiple objects
func (s3a *S3ApiServer) DeleteMultipleObjectsHandler(w http.ResponseWriter, r *http.Request) {

	bucket, _ := xhttp.GetBucketAndObject(r)
	glog.V(3).Infof("DeleteMultipleObjectsHandler %s", bucket)

	deleteXMLBytes, err := io.ReadAll(r.Body)
	if err != nil {
		s3err.WriteErrorResponse(w, r, s3err.ErrInternalError)
		return
	}

	deleteObjects := &DeleteObjectsRequest{}
	if err := xml.Unmarshal(deleteXMLBytes, deleteObjects); err != nil {
		s3err.WriteErrorResponse(w, r, s3err.ErrMalformedXML)
		return
	}

	var deletedObjects []ObjectIdentifier
	var deleteErrors []DeleteError
	var auditLog *s3err.AccessLog

	directoriesWithDeletion := make(map[string]int)

	if s3err.Logger != nil {
		auditLog = s3err.GetAccessLog(r, http.StatusNoContent, s3err.ErrNone)
	}
	s3a.WithFilerClient(false, func(client filer_pb.SeaweedFilerClient) error {

		// delete file entries
		for _, object := range deleteObjects.Objects {
			lastSeparator := strings.LastIndex(object.ObjectName, "/")
			parentDirectoryPath, entryName, isDeleteData, isRecursive := "", object.ObjectName, true, false
			if lastSeparator > 0 && lastSeparator+1 < len(object.ObjectName) {
				entryName = object.ObjectName[lastSeparator+1:]
				parentDirectoryPath = "/" + object.ObjectName[:lastSeparator]
			}
			parentDirectoryPath = fmt.Sprintf("%s/%s%s", s3a.option.BucketsPath, bucket, parentDirectoryPath)

			err := doDeleteEntry(client, parentDirectoryPath, entryName, isDeleteData, isRecursive)
			if err == nil {
				directoriesWithDeletion[parentDirectoryPath]++
				deletedObjects = append(deletedObjects, object)
			} else if strings.Contains(err.Error(), filer.MsgFailDelNonEmptyFolder) {
				deletedObjects = append(deletedObjects, object)
			} else {
				delete(directoriesWithDeletion, parentDirectoryPath)
				deleteErrors = append(deleteErrors, DeleteError{
					Code:    "",
					Message: err.Error(),
					Key:     object.ObjectName,
				})
			}
			if auditLog != nil {
				auditLog.Key = entryName
				s3err.PostAccessLog(*auditLog)
			}
		}

		// purge empty folders, only checking folders with deletions
		for len(directoriesWithDeletion) > 0 {
			directoriesWithDeletion = s3a.doDeleteEmptyDirectories(client, directoriesWithDeletion)
		}

		return nil
	})

	deleteResp := DeleteObjectsResponse{}
	if !deleteObjects.Quiet {
		deleteResp.DeletedObjects = deletedObjects
	}
	deleteResp.Errors = deleteErrors

	writeSuccessResponseXML(w, r, deleteResp)

}

func (s3a *S3ApiServer) doDeleteEmptyDirectories(client filer_pb.SeaweedFilerClient, directoriesWithDeletion map[string]int) (newDirectoriesWithDeletion map[string]int) {
	var allDirs []string
	for dir := range directoriesWithDeletion {
		allDirs = append(allDirs, dir)
	}
	sort.Slice(allDirs, func(i, j int) bool {
		return len(allDirs[i]) > len(allDirs[j])
	})
	newDirectoriesWithDeletion = make(map[string]int)
	for _, dir := range allDirs {
		parentDir, dirName := util.FullPath(dir).DirAndName()
		if parentDir == s3a.option.BucketsPath {
			continue
		}
		if err := doDeleteEntry(client, parentDir, dirName, false, false); err != nil {
			glog.V(4).Infof("directory %s has %d deletion but still not empty: %v", dir, directoriesWithDeletion[dir], err)
		} else {
			newDirectoriesWithDeletion[parentDir]++
		}
	}
	return
}

func (s3a *S3ApiServer) proxyToFiler(w http.ResponseWriter, r *http.Request, destUrl string, isWrite bool, responseFn func(proxyResponse *http.Response, w http.ResponseWriter) (statusCode int)) {

	glog.V(3).Infof("s3 proxying %s to %s", r.Method, destUrl)

	proxyReq, err := http.NewRequest(r.Method, destUrl, r.Body)

	if err != nil {
		glog.Errorf("NewRequest %s: %v", destUrl, err)
		s3err.WriteErrorResponse(w, r, s3err.ErrInternalError)
		return
	}

	proxyReq.Header.Set("X-Forwarded-For", r.RemoteAddr)
	for k, v := range r.URL.Query() {
		if _, ok := xhttp.PassThroughHeaders[strings.ToLower(k)]; ok {
			proxyReq.Header[k] = v
		}
	}
	for header, values := range r.Header {
		proxyReq.Header[header] = values
	}

	// ensure that the Authorization header is overriding any previous
	// Authorization header which might be already present in proxyReq
	s3a.maybeAddFilerJwtAuthorization(proxyReq, isWrite)
	resp, postErr := client.Do(proxyReq)

	if postErr != nil {
		glog.Errorf("post to filer: %v", postErr)
		s3err.WriteErrorResponse(w, r, s3err.ErrInternalError)
		return
	}
	defer util.CloseResponse(resp)

	if resp.StatusCode == http.StatusPreconditionFailed {
		s3err.WriteErrorResponse(w, r, s3err.ErrPreconditionFailed)
		return
	}

	if (resp.ContentLength == -1 || resp.StatusCode == 404) && resp.StatusCode != 304 {
		if r.Method != "DELETE" {
			s3err.WriteErrorResponse(w, r, s3err.ErrNoSuchKey)
			return
		}
	}

	responseStatusCode := responseFn(resp, w)
	s3err.PostLog(r, responseStatusCode, s3err.ErrNone)
}

func passThroughResponse(proxyResponse *http.Response, w http.ResponseWriter) (statusCode int) {
	for k, v := range proxyResponse.Header {
		w.Header()[k] = v
	}
	if proxyResponse.Header.Get("Content-Range") != "" && proxyResponse.StatusCode == 200 {
		w.WriteHeader(http.StatusPartialContent)
		statusCode = http.StatusPartialContent
	} else {
		statusCode = proxyResponse.StatusCode
	}
	w.WriteHeader(statusCode)
	buf := mem.Allocate(128 * 1024)
	defer mem.Free(buf)
	if n, err := io.CopyBuffer(w, proxyResponse.Body, buf); err != nil {
		glog.V(1).Infof("passthrough response read %d bytes: %v", n, err)
	}
	return statusCode
}

func (s3a *S3ApiServer) putToFiler(r *http.Request, uploadUrl string, dataReader io.Reader) (etag string, code s3err.ErrorCode) {

	hash := md5.New()
	var body = io.TeeReader(dataReader, hash)

	proxyReq, err := http.NewRequest("PUT", uploadUrl, body)

	if err != nil {
		glog.Errorf("NewRequest %s: %v", uploadUrl, err)
		return "", s3err.ErrInternalError
	}

	proxyReq.Header.Set("X-Forwarded-For", r.RemoteAddr)

	for header, values := range r.Header {
		for _, value := range values {
			proxyReq.Header.Add(header, value)
		}
	}
	// ensure that the Authorization header is overriding any previous
	// Authorization header which might be already present in proxyReq
	s3a.maybeAddFilerJwtAuthorization(proxyReq, true)
	resp, postErr := client.Do(proxyReq)

	if postErr != nil {
		glog.Errorf("post to filer: %v", postErr)
		return "", s3err.ErrInternalError
	}
	defer resp.Body.Close()

	etag = fmt.Sprintf("%x", hash.Sum(nil))

	resp_body, ra_err := io.ReadAll(resp.Body)
	if ra_err != nil {
		glog.Errorf("upload to filer response read %d: %v", resp.StatusCode, ra_err)
		return etag, s3err.ErrInternalError
	}
	var ret weed_server.FilerPostResult
	unmarshal_err := json.Unmarshal(resp_body, &ret)
	if unmarshal_err != nil {
		glog.Errorf("failing to read upload to %s : %v", uploadUrl, string(resp_body))
		return "", s3err.ErrInternalError
	}
	if ret.Error != "" {
		glog.Errorf("upload to filer error: %v", ret.Error)
		return "", filerErrorToS3Error(ret.Error)
	}

	return etag, s3err.ErrNone
}

func setEtag(w http.ResponseWriter, etag string) {
	if etag != "" {
		if strings.HasPrefix(etag, "\"") {
			w.Header().Set("ETag", etag)
		} else {
			w.Header().Set("ETag", "\""+etag+"\"")
		}
	}
}

func filerErrorToS3Error(errString string) s3err.ErrorCode {
	switch {
	case strings.HasPrefix(errString, "existing ") && strings.HasSuffix(errString, "is a directory"):
		return s3err.ErrExistingObjectIsDirectory
	case strings.HasSuffix(errString, "is a file"):
		return s3err.ErrExistingObjectIsFile
	default:
		return s3err.ErrInternalError
	}
}

func (s3a *S3ApiServer) maybeAddFilerJwtAuthorization(r *http.Request, isWrite bool) {
	encodedJwt := s3a.maybeGetFilerJwtAuthorizationToken(isWrite)

	if encodedJwt == "" {
		return
	}

	r.Header.Set("Authorization", "BEARER "+string(encodedJwt))
}

func (s3a *S3ApiServer) maybeGetFilerJwtAuthorizationToken(isWrite bool) string {
	var encodedJwt security.EncodedJwt
	if isWrite {
		encodedJwt = security.GenJwtForFilerServer(s3a.filerGuard.SigningKey, s3a.filerGuard.ExpiresAfterSec)
	} else {
		encodedJwt = security.GenJwtForFilerServer(s3a.filerGuard.ReadSigningKey, s3a.filerGuard.ReadExpiresAfterSec)
	}
	return string(encodedJwt)
}<|MERGE_RESOLUTION|>--- conflicted
+++ resolved
@@ -6,17 +6,14 @@
 	"encoding/json"
 	"encoding/xml"
 	"fmt"
-<<<<<<< HEAD
-=======
-	"github.com/chrislusf/seaweedfs/weed/security"
-	"github.com/chrislusf/seaweedfs/weed/util/mem"
->>>>>>> da76af18
 	"io"
 	"net/http"
 	"net/url"
 	"sort"
 	"strings"
 	"time"
+
+	"github.com/chrislusf/seaweedfs/weed/util/mem"
 
 	"github.com/chrislusf/seaweedfs/weed/security"
 
